--- conflicted
+++ resolved
@@ -1,11 +1,8 @@
 """Some example dynamical systems
 
 """
-<<<<<<< HEAD
+
 from numpy import array, cos, sin, pi, tanh, arctan2
-=======
-import numpy as np
->>>>>>> 0354167a
 
 def kevrekidis(y, eps=0.01):
   return array([-y[0]-y[1]+2, 1/eps*(y[0]**3-y[1])])
