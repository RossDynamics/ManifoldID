--- conflicted
+++ resolved
@@ -1,12 +1,7 @@
 from setuptools import setup
 setup(name='manifoldid',
-<<<<<<< HEAD
-    version='0.1.8.2',
-	description='Scratch package for methods to identify manifolds, particularly within simple glider models.',
-=======
     version='0.2.2',
 	description='Scratch package for methods to identify manifolds, particularly within two dimensional autonomous systems.',
->>>>>>> 394b800a
 	url='https://github.com/gknave/ManifoldID',
 	author='Gary Nave',
 	author_email='gknave@vt.edu',
