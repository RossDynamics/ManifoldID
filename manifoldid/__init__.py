--- conflicted
+++ resolved
@@ -1003,112 +1003,6 @@
     if savefig:
       plt.savefig(figname, transparent=True, bbox_inches='tight')
   if output:
-<<<<<<< HEAD
-    return x1, x2, A
-
-def acceleration(func, xlims, ylims, ds, *fargs, output=False, masked=False, plot=True, cmap='coolwarm', newfig=True, savefig=False, figname='localRho.pdf', vmin=-3, vmax=3):
-  """The trajectory-normal repulsion rate
-
-  This function finds the trajectory-normal repulsion rate field introduced by Nave and Ross, 2017.
-  Gives a measure of how much the trajectory passing through x_0 attracts or repels nearby
-  trajectories infinitesimally.
-
-  Parameters
-  ----------
-  func : function
-    A two-dimensional function f([x, y]) which returns [f1, f2]
-  
-  xlims : length 2 list or tuple of floats
-    The x-axis limits of the figure
-  
-  ylims : length 2 list or tuple of floats
-    The y-axis limits of the figure
-
-  ds : float
-    Grid spacing in both directions, assumed to be equal
-
-  *fargs : arguments to pass to func
-  
-  output : boolean, optional, default: False
-    If set to True, returns outputs described below
-
-  plot : boolean, optional, default: True
-
-  cmap : colormap, optional, default: 'bone'
-    Selection of colormap from matplotlib.cmap
-
-  newfig : boolean, optional, default: True
-    Chooses whether phase_plot is plotted in a new figure. To put phase_plot
-    on top of an existing figure, set to False
-
-  savefig : boolean, optional, default: False
-    Chooses whether to save the figure as an image file, named with figname
-    Uses matplotlib.pyplot.savefig
-
-  figname : string, optional, default: 'repulsion_factor.png'
-    If savefig=True is used, specifies the name of the imagefile within the
-    matplotlib.pyplot.savefig command
-
-  Returns
-  -------
-  If plot=True, returns a matplotlib.pyplot.pcolormesh instance
-
-  If output=True, the following variables are returned:
-
-  x1 : 1-dimensional numpy.np.array
-    This represents the points along the x-axis
-
-  x2 : 1-dimensional numpy.np.array
-    This represents the points along the y-axis
-    To generate all points, use numpy.np.meshgrid(x1, x2)
-  
-  rho_dot : scalar field
-    The trajectory-normal repulsion factor given by
-    rho_dot = <n_T, \nabla F^T n_0>
-
-
-  """
-  if plot and newfig:
-    goodfigure(xlims, ylims)
-  x1 = np.arange(xlims[0], xlims[1]+ds, ds)
-  x2 = np.arange(ylims[0], ylims[1]+ds, ds)
-  X1, X2 = np.meshgrid(x1, x2)
-  U = np.zeros(np.shape(X1))
-  V = np.zeros(np.shape(U))
-  for m in range(len(x1)):
-    for n in range(len(x2)):
-      y0 = np.array([X1[n, m], X2[n, m]])
-      U[n, m], V[n, m] = func(y0, *fargs)
-  [DUy, DUx] = np.gradient(U[:, :], ds, edge_order=2)
-  [DUxy, DUxx] = np.gradient(DUx[:, :], ds, edge_order=2)
-  [DUyy, DUyx] = np.gradient(DUy[:, :], ds, edge_order=2)
-  [DVy, DVx] = np.gradient(V[:, :], ds, edge_order=2)
-  [DVxy, DVxx] = np.gradient(DVx[:, :], ds, edge_order=2)
-  [DVyy, DVyx] = np.gradient(DVy[:, :], ds, edge_order=2)
-  rho_dot = np.zeros(np.shape(U))
-  J = np.array([[0, 1], [-1, 0]])
-  for m in range(len(x1)):
-    for n in range(len(x2)):
-      Utemp = np.array([U[n, m], V[n, m]])
-      Grad = np.array([[DUx[n, m], DUy[n, m]], [DVx[n, m], DVy[n, m]]])
-      ddU = np.array([[DUxx[n, m], DUxy[n, m]], [DUyx[n, m], DUyy[n, m]]])
-      ddV = np.array([[DVxx[n, m], DVxy[n, m]], [DVyx[n, m], DVyy[n, m]]])
-      S = 0.5*(Grad + np.transpose(Grad))
-      rho_dot[n, m] = np.dot(Utemp, np.dot(np.dot(np.transpose(J), np.dot(S, J)), Utemp))/np.dot(Utemp, Utemp)
-  if masked:
-    rho_dot = MaskedArray(rho_dot >= 0, rho_dot)
-  if plot:
-    lim = np.max(np.abs(rho_dot))
-    ax = plt.gca()
-    mesh = ax.pcolormesh(X1, X2, rho_dot, cmap=cmap, vmin=vmin, vmax=vmax)
-    clb = plt.colorbar(mesh)
-    clb.ax.set_title('$\\dot{\\rho}$', fontsize=28, y=1.02)
-    plt.xlim(xlims); plt.ylim(ylims)
-    if savefig:
-      plt.savefig(figname, transparent=True, bbox_inches='tight')
-  if output:
-    return x1, x2, rho_dot
-=======
     return x1, x2, nu_dot
 
 # def acceleration(func, xlims, ylims, ds, *fargs, output=False, masked=False, plot=True, cmap='coolwarm', newfig=True, savefig=False, figname='localRho.pdf', vmin=vmin, vmax=vmax):
@@ -1214,7 +1108,6 @@
 #       plt.savefig(figname, transparent=True, bbox_inches='tight')
 #   if output:
 #     return x1, x2, rho_dot
->>>>>>> 394b800a
 
 def contour0(func, xlims, ylims, ds, *fargs, **kwargs):
   """The zero contour
