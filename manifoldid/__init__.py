#!/usr/bin/env python3
# -*- coding: utf-8 -*-
"""
Created on Mon Mar 20 12:54:40 2017

@author: gknave
"""

# %%
import numpy as np
from numpy.ma import MaskedArray
import numpy.linalg as LA
import matplotlib.pyplot as plt
from scipy.integrate import ode
from matplotlib import cm
<<<<<<< HEAD
#from .testfunctions import all
=======
#import .testfunctions
>>>>>>> dd037b33

def goodfigure(xlims, ylims, area=130):
  """Creates a new (good) figure
  
  This is Gary's attempt to make a better looking figure.
  It will open a 2-dimensional figure that matches the aspect ratio 
  of the axes, with aspect ratio set to 'equal.'
  
  Parameters
  ----------
  xlims : length 2 list or tuple of floats
    The x-axis limits of the figure
  
  ylims : length 2 list or tuple of floats
    The y-axis limits of the figure
  
  area : integer or float, optional, default: 130
    The area in inches of the figure
    If figsize=(a, b), area=a*b
  
  Returns
  -------
  A matplotlib.pyplot Figure instance with axes set to xlims and ylims, with a matching aspect ratio
  
  Examples
  --------
  goodfigure([-2, 2], [-3, 3], area=100) # Returns a figure of figsize=(8, 12)
  
  """
  from matplotlib.pyplot import figure, gca, xlim, ylim
  from matplotlib import rc
  from seaborn import set_style
  from numpy import sqrt
  rc('xtick', labelsize=22)
  rc('ytick', labelsize=22)
  set_style('ticks')

  ar = (ylims[1]-ylims[0])/(xlims[1]-xlims[0])
  w = sqrt(area//ar)//1
  figure(figsize=(w, ar*w))
  gca().set_aspect('equal', adjustable='box', anchor='C')
  xlim(xlims)
  ylim(ylims)

def autonomous_odeint(func, y0, *fargs, t0=0, dt=0.01, tf=200, ret_success=False):
  dt = np.abs(dt)*np.sign(tf)
  def odefun(t, v):
    return func(v, *fargs)
  r = ode(odefun).set_integrator('lsoda', atol=10**(-8), rtol=10**(-8))
  r.set_initial_value(y0, t0)
  Y = []; T = []; Y.append(y0); T.append(t0)
  while r.successful() and r.t/tf < 1:
    r.integrate(r.t+dt)
    Y.append(r.y)
    T.append(r.t)
  if ret_success:
    return T, Y, r.successful()
  return np.array(T), np.array(Y)

def phase_plot(func, xlims, ylims, *fargs, color=(0.5, 0.75, 0.6), paths=True, newfig=True, savefig=False, figname='phase_plot.png'):
  """Generate a phase portrait of an autonomous function
  
  Given an autonomous two-dimensional function and the limits, returns a quiver plot of the vector field

  Parameters
  ----------
  func : function
    A two-dimensional function f([x, y]) which returns [f1, f2]
  
  xlims : length 2 list or tuple of floats
    The x-axis limits of the figure
  
  ylims : length 2 list or tuple of floats
    The y-axis limits of the figure

  *fargs : arguments to pass to func

  color : tuple or string, optional, default: (0.5, 0.75, 0.6)
    Sets the color of the vector arrows in the phase portrait
  
  paths : boolean, optional, default: True
    Chooses whether to plot example trajectories using advect_trajectories

  newfig : boolean, optional, default: True
    Chooses whether phase_plot is plotted in a new figure. To put phase_plot
    on top of an existing figure, set to False

  savefig : boolean, optional, default: False
    Chooses whether to save the figure as an image file, named with figname
    Uses matplotlib.pyplot.savefig

  figname : string, optional, default: 'phase_plot.png'
    If savefig=True is used, specifies the name of the imagefile within the
    matplotlib.pyplot.savefig command

  Returns
  -------
  A quiver plot of the velocity vectors in a two-dimensional ODE.

  """
  if newfig:
    goodfigure(xlims, ylims)
  area = 150
  ar = (ylims[1]-ylims[0])/(xlims[1]-xlims[0])
  w = np.sqrt(area//ar)//1
  x1 = np.linspace(xlims[0], xlims[1], w+1)
  x2 = np.linspace(ylims[0], ylims[1], w*ar+1)
  X1, X2 = np.meshgrid(x1, x2)
  U = np.zeros(np.shape(X1))
  V = np.zeros(np.shape(U))
  for m in range(len(x1)):
    for n in range(len(x2)):
      Y = [x1[m], x2[n]]
      Ytemp = func(Y, *fargs)
      U[n, m] = Ytemp[0]
      V[n, m] = Ytemp[1]
  plt.quiver(X1, X2, U, V, color=color)
  plt.xlim(xlims); plt.ylim(ylims)
  if paths:
    advect_trajectories(func, xlims, ylims, *fargs, newfig=False)
  if savefig:
    plt.savefig(figname, transparent=True, bbox_inches='tight')
 

def advect_trajectories(func, xlims, ylims, *fargs, color=(0.8, 0.7, 0.5), newfig=True, linewidth=2, offset=1, N=11, **kwargs):
  """Visualize trajectories in phase space
  Advects points for an autonomous two-dimensional function, func, from
  outside of the window specified by xlims and ylims forward in time

  Parameters
  ----------
  func : function
    A two-dimensional function f([x, y]) which returns [f1, f2]
  
  xlims : length 2 list or tuple of floats
    The x-axis limits of the figure
  
  ylims : length 2 list or tuple of floats
    The y-axis limits of the figure

  *fargs : arguments to pass to func

  color : tuple or string, optional, default: (0.5, 0.75, 0.6)
    Sets the color of the vector arrows in the phase portrait

  newfig : boolean, optional, default: True
    Chooses whether advect_trajectories is plotted in a new figure. To put 
    advect_trajectories on top of an existing figure, set to False

  linewidth : float or integer, optional, default: 2
    Specifies the width of the lines plotted using matplotlib.pyplot.plot
  
  offset : float or integer, optional, default: 1
    Distance outside of the limits specified by xlims and ylims that trajectories begin

  N : integer, optional, default: 11
    Number of trajectories along each side of the figure, 4*N trajectories are shown in total

  **kwargs : keyword arguments
    Integration arguments to be passed to autonomous_odeint

  Returns
  -------
  A collection of matplotlib.pyplot.line instances created with matplotlib.pyplot.plot from
  around the figure limits given by xlims, ylims

  """
  if newfig:
    goodfigure(xlims, ylims)
  xlims = [xlims[0]-offset, xlims[1]+offset]
  ylims = [ylims[0]-offset, ylims[1]+offset]
  for l in np.linspace(xlims[0], xlims[1], N):
    for k in ylims:
      T, Y = autonomous_odeint(func, [l, k], *fargs, **kwargs)
      Y = np.array(Y)
      plt.plot(Y[:, 0], Y[:, 1], c=color, linewidth=linewidth)
  for l in np.linspace(ylims[0], ylims[1], N):
    for k in xlims:
      T, Y = autonomous_odeint(func, [k, l], *fargs, **kwargs)
      Y = np.array(Y)
      plt.plot(Y[:, 0], Y[:, 1], c=color, linewidth=linewidth)


def peelingOff(func, xlims, ylims, *fargs, flip=False, newfig=False, testlims=[-50, 50], color=(0.7, 0.4, 0.1), linewidth=3):
  """Attracting manifold detection using the method of peeling off

  The method of peeling off is a bisection method which integrates a fuction backward in time
  to discover an attracting manifold. It is assumed that there is a curve which separates points
  beginning at testlims[0] from those beginning at testlims[1]. This function finds the points of the attracting
  manifold at xlims (or ylims, if flip=True) and integrates them forward to find the attracting manifold.

  See {publication} for details.


  Parameters
  ----------
  func : function
    A two-dimensional function f([x, y]) which returns [f1, f2]
  
  xlims : length 2 list or tuple of floats
    The x-axis limits of the figure
  
  ylims : length 2 list or tuple of floats
    The y-axis limits of the figure

  *fargs : arguments to pass to func

  flip : boolean, optional, default: False
    This parameter determines whether the manifold lies between ylims (flip=False) or
    between xlims (flip=True).

  newfig : boolean, optional, default: True
    Chooses whether peelingOff is plotted in a new figure. To put 
    peelingOff on top of an existing figure, set to False

  testlims : length 2 list or tuple of floats
    These are the limits of the test window, once the backward integration has reached
    these limits, the function decides whether y0 lies above or below the attracting
    manifold.

  Returns
  -------
  A pair of curves beginning at xlims and ending at a fixed point in the middle which
  represents an attracting manifold in the system.
  
  """
  if newfig:
    goodfigure(xlims, ylims)
  def odefun(t, v):
    return func(v, *fargs)
  r = ode(odefun).set_integrator('lsoda', atol=10**(-8), rtol=10**(-8))
  if not flip:
    rng = xlims
    ind = 1
  else:
    rng = ylims
    ind = 0
  for x0 in rng:
    dt = -0.001; tf = -200
    if not flip:
      Min, Max = ylims
    else:
      Min, Max = xlims
    while Max-Min > 10**(-8):
      Y = []; T = []
      Mid = Min+(Max-Min)/2
      if not flip:
        Y0 = [x0, Mid]
      else:
        Y0 = [Mid, x0]
      r.set_initial_value(Y0, 0)
      test = np.mean(testlims)
      while r.successful() and test > testlims[0] and test < testlims[1] and abs(r.t/tf) < 1:
        r.integrate(r.t+dt)
        Y.append(r.y)
        T.append(r.t)
        test = r.y[ind]
      if r.successful():
        if Y[-1][ind] > Mid:
          Max = Mid
        else:
          Min = Mid
      else:
        if Y[-2][ind] > Mid:
          Max = Mid
        else:
          Min = Mid
    dt = 0.01; tf = 40
    if flip:
      Y0 = [Mid, x0]
    else:
      Y0 = [x0, Mid]
    T, Y = autonomous_odeint(func, Y0, *fargs)
    plt.plot(Y[:, 0], Y[:, 1], color=color, linewidth=linewidth)

def curvatureField(func, xlims, ylims, ds, *fargs, plot=True, cmap='PRGn', newfig=True):
  if plot and newfig:
    goodfigure(xlims, ylims)
  x1 = np.arange(xlims[0], xlims[1]+ds, ds)
  x2 = np.arange(ylims[0], ylims[1]+ds, ds)
  X1, X2 = np.meshgrid(x1, x2)
  U = np.zeros(np.shape(X1))
  V = np.zeros(np.shape(U))
  for m in range(len(x1)):
    for n in range(len(x2)):
      y0 = np.array([X1[n, m], X2[n, m]])
      U[n, m], V[n, m] = func(y0, *fargs)
  [DUy, DUx] = np.gradient(U[:, :], ds, edge_order=2)
  [DVy, DVx] = np.gradient(V[:, :], ds, edge_order=2)
  kappa = np.zeros(np.shape(U))
  for m in range(len(x1)):
    for n in range(len(x2)):
      Utemp = np.array([U[n, m], V[n, m]])
      Uhat = np.array([V[n, m], -U[n, m]])
      Grad = np.array([[DUx[n, m], DUy[n, m]], [DVx[n, m], DVy[n, m]]])
      kappa[n, m] = np.dot(Uhat, np.dot(Grad, Utemp))/np.dot(Utemp, Utemp)**(1.5)
  if plot:
    lim = np.max(np.abs(kappa))
    ax = plt.gca()
    mesh = ax.pcolormesh(X1, X2, kappa, cmap=cmap, vmin=-3, vmax=3)
    clb = plt.colorbar(mesh)
    clb.ax.set_title('$\\kappa$', fontsize=28, y=1.02)
    plt.xlim(xlims); plt.ylim(ylims)
  return x1, x2, kappa

def repulsion_factor(func, xlims, ylims, ds, T, *fargs, output=False, plot=True, cmap='bone', newfig=True, savefig=False, figname='repulsion_factor.png', **kwargs):
  """The trajectory-normal repulsion factor

  This function finds the trajectory-normal repulsion factor field introduced by Haller, 2011 
  as the trajectory-normal repulsion rate, rho_T(x_0), and renamed by Nave and Ross, 2017.
  Gives a measure of how much the trajectory passing through x_0 attracts or repels nearby
  trajectories after time T.

  Parameters
  ----------
  func : function
    A two-dimensional function f([x, y]) which returns [f1, f2]
  
  xlims : length 2 list or tuple of floats
    The x-axis limits of the figure
  
  ylims : length 2 list or tuple of floats
    The y-axis limits of the figure

  ds : float
    Grid spacing in both directions, assumed to be equal

  T : float
    Integration time to generate rho_T

  *fargs : arguments to pass to func
  
  output : boolean, optional, default: False
    If set to True, returns outputs described below

  plot : boolean, optional, default: True

  cmap : colormap, optional, default: 'bone'
    Selection of colormap from matplotlib.cmap

  newfig : boolean, optional, default: True
    Chooses whether phase_plot is plotted in a new figure. To put phase_plot
    on top of an existing figure, set to False

  savefig : boolean, optional, default: False
    Chooses whether to save the figure as an image file, named with figname
    Uses matplotlib.pyplot.savefig

  figname : string, optional, default: 'repulsion_factor.png'
    If savefig=True is used, specifies the name of the imagefile within the
    matplotlib.pyplot.savefig command

  Returns
  -------
  If plot=True, returns a matplotlib.pyplot.pcolormesh instance

  If output=True, the following variables are returned:

  x1 : 1-dimensional numpy.np.array
    This represents the points along the x-axis

  x2 : 1-dimensional numpy.np.array
    This represents the points along the y-axis
    To generate all points, use numpy.np.meshgrid(x1, x2)
  
  rho_T : scalar field
    The trajectory-normal repulsion factor given by
    rho_T = <n_T, \nabla F^T n_0>


  """
  if newfig:
    goodfigure(xlims, ylims)
  x1 = np.arange(xlims[0], xlims[1]+ds, ds)
  x2 = np.arange(ylims[0], ylims[1]+ds, ds)
  X1, X2 = np.meshgrid(x1, x2)
  
  U = np.zeros(np.shape(X1))
  V = np.zeros(np.shape(U))
  yOut = np.zeros(np.concatenate(((2,), np.shape(U))))
  for m in range(len(x1)):
    for n in range(len(x2)):
      y0 = np.array([X1[n, m], X2[n, m]])
      U[n, m], V[n, m] = func(y0, *fargs)
      time, Y = autonomous_odeint(func, y0, *fargs, tf=T, **kwargs)
      yOut[:, n, m] = Y[-1, :]
  [DUy, DUx] = np.gradient(yOut[0, :, :], ds, edge_order=2)
  [DVy, DVx] = np.gradient(yOut[1, :, :], ds, edge_order=2)
  rho = np.zeros(np.shape(U))
  for m in range(len(x1)):
    for n in range(len(x2)):
      Utemp = np.array([U[n, m], V[n, m]])
      DF = np.array([[DUx[n, m], DUy[n, m]], [DVx[n, m], DVy[n, m]]])
      CG = np.dot(np.transpose(DF), DF)
      if abs(LA.det(CG)) < 10**(-15):
        rho[n, m] = 0
      else:
        rho[n, m] = np.sqrt(abs(np.dot(Utemp, Utemp)*LA.det(CG)/np.dot(Utemp, np.dot(CG, Utemp))))
  if plot:
    plt.pcolormesh(X1, X2, rho, cmap=cmap)
    plt.xlim(xlims); plt.ylim(ylims)
    if savefig:
      plt.savefig(figname, transparent=True, bbox_inches='tight')
  if output:
    return x1, x2, rho

def ftle_field(func, xlims, ylims, ds, T, *fargs, dt=0.01, output=False, plot=True, cmap='bone', newfig=True, savefig=False, figname='ftle_field.png', **kwargs):
  """Calculate the finite-time Lyapunov exponent field

  The finite-time Lyapunov exponent is a measure of the stretching between nearby
  trajectories in a flow over a finite time [0, T]
  
  Parameters
  ----------
  func : function
    A two-dimensional function f([x, y]) which returns [f1, f2]
  
  xlims : length 2 list or tuple of floats
    The x-axis limits of the figure
  
  ylims : length 2 list or tuple of floats
    The y-axis limits of the figure

  ds : float
    Grid spacing in both directions, assumed to be equal

  T : float
    Integration time to generate rho_T

  *fargs : arguments to pass to func
  
  dt : float
    The time step passed to autonomous_odeint

  output : boolean, optional, default: False
    If set to True, returns outputs described below

  plot : boolean, optional, default: True

  cmap : colormap, optional, default: 'bone'
    Selection of colormap from matplotlib.cmap

  newfig : boolean, optional, default: True
    Chooses whether phase_plot is plotted in a new figure. To put phase_plot
    on top of an existing figure, set to False

  savefig : boolean, optional, default: False
    Chooses whether to save the figure as an image file, named with figname
    Uses matplotlib.pyplot.savefig

  figname : string, optional, default: 'repulsion_factor.png'
    If savefig=True is used, specifies the name of the imagefile within the
    matplotlib.pyplot.savefig command

  Returns
  -------
  If plot=True, returns a matplotlib.pyplot.pcolormesh instance

  If output=True, the following variables are returned:

  x1 : 1-dimensional numpy.np.array
    This represents the points along the x-axis

  x2 : 1-dimensional numpy.np.array
    This represents the points along the y-axis
    To generate all points, use numpy.np.meshgrid(x1, x2)
  
  ftle : scalar field
    The finite-time Lyapunov exponent field
  """
  if plot and newfig:
    goodfigure(xlims, ylims)
  x1 = np.arange(xlims[0], xlims[1]+ds, ds)
  x2 = np.arange(ylims[0], ylims[1]+ds, ds)
  X1, X2 = np.meshgrid(x1, x2)
  yOut = np.zeros(np.concatenate(((2,), np.shape(X1))))
  ftle = np.zeros(np.shape(X1))
  for m in range(len(x1)):
    for n in range(len(x2)):
      y0 = np.array([X1[n, m], X2[n, m]])
      time, Y = autonomous_odeint(func, y0, *fargs, dt = dt, tf=T, **kwargs)
      yOut[:, n, m] = Y[-1, :]
  [DUy, DUx] = np.gradient(yOut[0, :, :], ds, edge_order=2)
  [DVy, DVx] = np.gradient(yOut[1, :, :], ds, edge_order=2)
  for m in range(len(x1)):
    for n in range(len(x2)):
      DF = np.array([[DUx[n, m], DUy[n, m]], [DVx[n, m], DVy[n, m]]])
      CG = np.dot(np.transpose(DF), DF)
      lamdas = LA.eigvals(CG)
      lamdamax = lamdas[np.argmax(lamdas)]
      ftle[n, m] = 1/abs(T)*np.sqrt(lamdamax)
  if plot:
    plt.pcolormesh(X1, X2, ftle, cmap=cmap)
    plt.xlim(xlims); plt.ylim(ylims)
    if savefig:
      plt.savefig(figname, transparent=True, bbox_inches='tight')
  if output:
    return x1, x2, ftle

def repulsion_rate(func, xlims, ylims, ds, *fargs, output=False, masked=False, plot=True, cmap='coolwarm', newfig=True, savefig=False, figname='localRho.pdf'):
  """The trajectory-normal repulsion rate

  This function finds the trajectory-normal repulsion rate field introduced by Nave and Ross, 2017.
  Gives a measure of how much the trajectory passing through x_0 attracts or repels nearby
  trajectories infinitesimally.

  Parameters
  ----------
  func : function
    A two-dimensional function f([x, y]) which returns [f1, f2]
  
  xlims : length 2 list or tuple of floats
    The x-axis limits of the figure
  
  ylims : length 2 list or tuple of floats
    The y-axis limits of the figure

  ds : float
    Grid spacing in both directions, assumed to be equal

  *fargs : arguments to pass to func
  
  output : boolean, optional, default: False
    If set to True, returns outputs described below

  plot : boolean, optional, default: True

  cmap : colormap, optional, default: 'bone'
    Selection of colormap from matplotlib.cmap

  newfig : boolean, optional, default: True
    Chooses whether phase_plot is plotted in a new figure. To put phase_plot
    on top of an existing figure, set to False

  savefig : boolean, optional, default: False
    Chooses whether to save the figure as an image file, named with figname
    Uses matplotlib.pyplot.savefig

  figname : string, optional, default: 'repulsion_factor.png'
    If savefig=True is used, specifies the name of the imagefile within the
    matplotlib.pyplot.savefig command

  Returns
  -------
  If plot=True, returns a matplotlib.pyplot.pcolormesh instance

  If output=True, the following variables are returned:

  x1 : 1-dimensional numpy.np.array
    This represents the points along the x-axis

  x2 : 1-dimensional numpy.np.array
    This represents the points along the y-axis
    To generate all points, use numpy.np.meshgrid(x1, x2)
  
  rho_dot : scalar field
    The trajectory-normal repulsion factor given by
    rho_dot = <n_T, \nabla F^T n_0>


  """
  if plot and newfig:
    goodfigure(xlims, ylims)
  x1 = np.arange(xlims[0], xlims[1]+ds, ds)
  x2 = np.arange(ylims[0], ylims[1]+ds, ds)
  X1, X2 = np.meshgrid(x1, x2)
  U = np.zeros(np.shape(X1))
  V = np.zeros(np.shape(U))
  for m in range(len(x1)):
    for n in range(len(x2)):
      y0 = np.array([X1[n, m], X2[n, m]])
      U[n, m], V[n, m] = func(y0, *fargs)
  [DUy, DUx] = np.gradient(U[:, :], ds, edge_order=2)
  [DVy, DVx] = np.gradient(V[:, :], ds, edge_order=2)
  rho_dot = np.zeros(np.shape(U))
  J = np.array([[0, 1], [-1, 0]])
  for m in range(len(x1)):
    for n in range(len(x2)):
      Utemp = np.array([U[n, m], V[n, m]])
      Grad = np.array([[DUx[n, m], DUy[n, m]], [DVx[n, m], DVy[n, m]]])
      S = 0.5*(Grad + np.transpose(Grad))
      rho_dot[n, m] = np.dot(Utemp, np.dot(np.dot(np.transpose(J), np.dot(S, J)), Utemp))/np.dot(Utemp, Utemp)
  if masked:
    rho_dot = MaskedArray(rho_dot >= 0, rho_dot)
  if plot:
    lim = np.max(np.abs(rho_dot))
    ax = plt.gca()
    mesh = ax.pcolormesh(X1, X2, rho_dot, cmap=cmap, vmin=-3, vmax=3)
    clb = plt.colorbar(mesh)
    clb.ax.set_title('$\\dot{\\rho}$', fontsize=28, y=1.02)
    plt.xlim(xlims); plt.ylim(ylims)
    if savefig:
      plt.savefig(figname, transparent=True, bbox_inches='tight')
  if output:
    return x1, x2, rho_dot

def repulsion_ratio_rate(func, xlims, ylims, ds, *fargs, output=False, plot=True, cmap='inferno', newfig=True, savefig=False, figname='localRho.pdf'):
  """
  """
  if plot and newfig:
    goodfigure(xlims, ylims)
  x1 = np.arange(xlims[0], xlims[1]+ds, ds)
  x2 = np.arange(ylims[0], ylims[1]+ds, ds)
  X1, X2 = np.meshgrid(x1, x2)
  U = np.zeros(np.shape(X1))
  V = np.zeros(np.shape(U))
  for m in range(len(x1)):
    for n in range(len(x2)):
      y0 = np.array([X1[n, m], X2[n, m]])
      U[n, m], V[n, m] = func(y0, *fargs)
  [DUy, DUx] = np.gradient(U[:, :], ds, edge_order=2)
  [DVy, DVx] = np.gradient(V[:, :], ds, edge_order=2)
  A = np.zeros(np.shape(U))
  for m in range(len(x1)):
    for n in range(len(x2)):
      Utemp = np.array([U[n, m], V[n, m]])
      Grad = np.array([[DUx[n, m], DUy[n, m]], [DVx[n, m], DVy[n, m]]])
      S = 0.5*(Grad + np.transpose(Grad))
      Sigma = np.trace(S) - 2*S
      A[n, m] = np.dot(Utemp, np.dot(Sigma, Utemp))/np.dot(Utemp, Utemp)
  if plot:
    plt.pcolormesh(X1, X2, A, cmap=cmap)
    plt.colorbar()
    plt.xlim(xlims); plt.ylim(ylims)
    if savefig:
      plt.savefig(figname, transparent=True, bbox_inches='tight')
  if output:
    return x1, x2, A

def contour0(func, xlims, ylims, ds, *fargs, **kwargs):
  """The zero contour
  """
  #goodfigure(xlims, ylims)
  x1, x2, A = localRho(func, xlims, ylims, ds, *fargs, plot=False, newfig=False, output=True, **kwargs)
  X1, X2 = np.meshgrid(x1, x2)
  V1, V2 = func([X1, X2], *fargs)
  Ay, Ax = np.gradient(A, ds)
  plt.contour(X1, X2, (V2*Ax-V1*Ay)/(V1**2+V2**2), [0,], colors='r')

def ridge(func, xlims, ylims, ds, *fargs, **kwargs):
  """Ridge detection
  """
  x1, x2, A = localRho(func, xlims, ylims, ds, *fargs, plot=False, newfig=False, output=True, **kwargs)
  X1, X2 = np.meshgrid(x1, x2)
  V1, V2 = func([X1, X2], *fargs)
  Ay, Ax = np.gradient(A, ds)
  return x1, x2, (V2*Ax-V1*Ay)/(V1**2+V2**2)

def theorem_20(func, xlims, ylims, ds, *fargs, **kwargs):
  """
  """
  x1, x2, A = localRho(func, xlims, ylims, ds, *fargs, plot=True, newfig=True, output=True, **kwargs)
  x1, x2, V = localNu(func, xlims, ylims, ds, *fargs, plot=True, output=True, **kwargs)
  X1, X2 = np.meshgrid(x1, x2)
  V1, V2 = func([X1, X2], *fargs)
  Ay, Ax = np.gradient(A, ds)
  mask = np.ones(np.shape(Ax))
#  check = np.abs((V2*Ax-V1*Ay)/(V1**2+V2**2))
  for m in range(len(x1)):
    for n in range(len(x2)):
      if A[n, m] < 0 and V[n, m] < 0:
        mask[n, m] = 0
#  Am = np.ma.masked_where(np.abs((V2*Ax-V1*Ay)/(V1**2+V2**2)) < 0.01 and A< 0, A)
  cm.bone.set_bad('w', alpha=None)
  goodfigure(xlims, ylims)
  plt.pcolormesh(X1, X2, np.ma.np.array(A, mask=mask), cmap=cm.bone)
  plt.colorbar()
  #plt.gca().imshow(Am, interpolation='bilinear',
#                cmap='bone', origin='lower', extent = [xlims[0], xlims[1], ylims[0], ylims[1]])
  return np.ma.np.array(A, mask=mask)

# %% Example Functions
def kevrekidis(y, eps=0.01):
  return np.array([-y[0]-y[1]+2, 1/eps*(y[0]**3-y[1])])

def ex11(y):
  return -np.array([np.tanh(y[0]**2/4)+y[0],y[0]+2*y[1]])

def rotHoop(y, eps=0.1, gamma=2.3):
  return np.array([y[1], 1/eps*(np.sin(y[0])*(gamma*np.cos(y[0])-1)-y[1])])

# For eps=0.01 a=0.57662277221679688 works nicely
def vanderPol(y, eps=0.01, a=0.575):
  return np.array([1/eps*(y[1]-y[0]**3+y[0]), a-y[0]])

def Csquirrel(alpha):
  return 1, 1.5+2*np.cos(2*alpha)
def Cplate(alpha):
  return 1.4-np.cos(2*alpha), 1.2*np.sin(2*alpha)
def Cball(alpha):
  return np.array([2, 0])

def GliderAuto(v, theta=-np.pi/18, C=Cplate):
  #v = [vx, vz]
  psi = -np.arctan2(v[1], v[0])
  Yp = [(v[0]**2+v[1]**2)*(C(psi + theta)[1]*np.sin(psi)-C(psi + theta)[0]*np.cos(psi)), (v[0]**2+v[1]**2)*(C(psi + theta)[1]*np.cos(psi)+C(psi + theta)[0]*np.sin(psi))-1]
  return np.array(Yp)<|MERGE_RESOLUTION|>--- conflicted
+++ resolved
@@ -13,11 +13,7 @@
 import matplotlib.pyplot as plt
 from scipy.integrate import ode
 from matplotlib import cm
-<<<<<<< HEAD
 #from .testfunctions import all
-=======
-#import .testfunctions
->>>>>>> dd037b33
 
 def goodfigure(xlims, ylims, area=130):
   """Creates a new (good) figure
